--- conflicted
+++ resolved
@@ -17,19 +17,13 @@
 package com.android.commands.monkey;
 
 import android.app.ActivityManager;
-<<<<<<< HEAD
-=======
 import android.app.AppGlobals;
->>>>>>> bebd7bae
 import android.app.IActivityManager;
 import android.content.pm.PackageManager;
 import android.content.pm.PermissionInfo;
 import android.os.RemoteException;
 import android.os.ServiceManager;
-<<<<<<< HEAD
-=======
 import android.permission.IPermissionManager;
->>>>>>> bebd7bae
 import android.view.IWindowManager;
 
 public class MonkeyPermissionEvent extends MonkeyEvent {
@@ -44,33 +38,19 @@
 
     @Override
     public int injectEvent(IWindowManager iwm, IActivityManager iam, int verbose) {
-<<<<<<< HEAD
-        IPackageManager pm = IPackageManager.Stub.asInterface(ServiceManager.getService("package"));
-        int currentUser = ActivityManager.getCurrentUser();
-        try {
-            // determine if we should grant or revoke permission
-            int perm = pm.checkPermission(mPermissionInfo.name, mPkg, currentUser);
-=======
         final IPermissionManager permissionManager = AppGlobals.getPermissionManager();
         final int currentUser = ActivityManager.getCurrentUser();
         try {
             // determine if we should grant or revoke permission
             int perm = permissionManager.checkPermission(mPermissionInfo.name, mPkg, currentUser);
->>>>>>> bebd7bae
             boolean grant = perm == PackageManager.PERMISSION_DENIED;
             // log before calling pm in case we hit an error
             Logger.out.println(String.format(":Permission %s %s to package %s",
                     grant ? "grant" : "revoke", mPermissionInfo.name, mPkg));
             if (grant) {
-<<<<<<< HEAD
-                pm.grantRuntimePermission(mPkg, mPermissionInfo.name, currentUser);
-            } else {
-                pm.revokeRuntimePermission(mPkg, mPermissionInfo.name, currentUser);
-=======
                 permissionManager.grantRuntimePermission(mPkg, mPermissionInfo.name, currentUser);
             } else {
                 permissionManager.revokeRuntimePermission(mPkg, mPermissionInfo.name, currentUser);
->>>>>>> bebd7bae
             }
             return MonkeyEvent.INJECT_SUCCESS;
         } catch (RemoteException re) {
