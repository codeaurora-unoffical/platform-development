--- conflicted
+++ resolved
@@ -1291,13 +1291,9 @@
     <!--  Accessibility examples strings  -->
     <!-- ============================ -->
 
-<<<<<<< HEAD
     <string name="accessibility_node_provider">Accessibility/Accessibility Node Provider</string>
     <string name="accessibility_node_provider_instructions">Enable TalkBack and Explore-by-touch from accessibility
         settings. Then touch the colored squares.</string>
-
-</resources>
-=======
 
     <string name="accessibility_taskapp_name">Accessibility/Accessibility Node Querying</string>
     <string name="accessibility_service_description">Task App Accessibility Service</string>
@@ -1307,5 +1303,4 @@
     <string name="task_complete_template">Task %1$s %2$s</string>
     <string name="task_complete">is complete</string>
     <string name="task_not_complete">is not complete</string>
-  </resources>
->>>>>>> 1e94a78a
+  </resources>