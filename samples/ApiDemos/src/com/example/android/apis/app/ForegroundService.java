/*
 * Copyright (C) 2009 The Android Open Source Project
 *
 * Licensed under the Apache License, Version 2.0 (the "License");
 * you may not use this file except in compliance with the License.
 * You may obtain a copy of the License at
 *
 *      http://www.apache.org/licenses/LICENSE-2.0
 *
 * Unless required by applicable law or agreed to in writing, software
 * distributed under the License is distributed on an "AS IS" BASIS,
 * WITHOUT WARRANTIES OR CONDITIONS OF ANY KIND, either express or implied.
 * See the License for the specific language governing permissions and
 * limitations under the License.
 */

package com.example.android.apis.app;

import android.app.Activity;
import android.app.Notification;
import android.app.NotificationManager;
import android.app.PendingIntent;
import android.app.Service;
import android.content.Intent;
import android.os.Bundle;
import android.os.IBinder;
import android.util.Log;
import android.view.View;
import android.view.View.OnClickListener;
import android.widget.Button;

import java.lang.reflect.InvocationTargetException;
import java.lang.reflect.Method;

// Need the following import to get access to the app resources, since this
// class is in a sub-package.
import com.example.android.apis.R;

/**
 * This is an example of implementing an application service that can
 * run in the "foreground".  It shows how to code this to work well by using
 * the improved Android 2.0 APIs when available and otherwise falling back
 * to the original APIs.  Yes: you can take this exact code, compile it
 * against the Android 2.0 SDK, and it will against everything down to
 * Android 1.0.
 */
public class ForegroundService extends Service {
    static final String ACTION_FOREGROUND = "com.example.android.apis.FOREGROUND";
    static final String ACTION_BACKGROUND = "com.example.android.apis.BACKGROUND";
    
<<<<<<< HEAD
 // BEGIN_INCLUDE(foreground_compatibility)
    private static final Class[] mStartForegroundSignature = new Class[] {
=======
    private static final Class<?>[] mStartForegroundSignature = new Class[] {
>>>>>>> f33fca8f
        int.class, Notification.class};
    private static final Class<?>[] mStopForegroundSignature = new Class[] {
        boolean.class};
    
    private NotificationManager mNM;
    private Method mStartForeground;
    private Method mStopForeground;
    private Object[] mStartForegroundArgs = new Object[2];
    private Object[] mStopForegroundArgs = new Object[1];
    
    /**
     * This is a wrapper around the new startForeground method, using the older
     * APIs if it is not available.
     */
    void startForegroundCompat(int id, Notification notification) {
        // If we have the new startForeground API, then use it.
        if (mStartForeground != null) {
            mStartForegroundArgs[0] = Integer.valueOf(id);
            mStartForegroundArgs[1] = notification;
            try {
                mStartForeground.invoke(this, mStartForegroundArgs);
            } catch (InvocationTargetException e) {
                // Should not happen.
                Log.w("ApiDemos", "Unable to invoke startForeground", e);
            } catch (IllegalAccessException e) {
                // Should not happen.
                Log.w("ApiDemos", "Unable to invoke startForeground", e);
            }
            return;
        }
        
        // Fall back on the old API.
        setForeground(true);
        mNM.notify(id, notification);
    }
    
    /**
     * This is a wrapper around the new stopForeground method, using the older
     * APIs if it is not available.
     */
    void stopForegroundCompat(int id) {
        // If we have the new stopForeground API, then use it.
        if (mStopForeground != null) {
            mStopForegroundArgs[0] = Boolean.TRUE;
            try {
                mStopForeground.invoke(this, mStopForegroundArgs);
            } catch (InvocationTargetException e) {
                // Should not happen.
                Log.w("ApiDemos", "Unable to invoke stopForeground", e);
            } catch (IllegalAccessException e) {
                // Should not happen.
                Log.w("ApiDemos", "Unable to invoke stopForeground", e);
            }
            return;
        }
        
        // Fall back on the old API.  Note to cancel BEFORE changing the
        // foreground state, since we could be killed at that point.
        mNM.cancel(id);
        setForeground(false);
    }
    
    @Override
    public void onCreate() {
        mNM = (NotificationManager)getSystemService(NOTIFICATION_SERVICE);
        try {
            mStartForeground = getClass().getMethod("startForeground",
                    mStartForegroundSignature);
            mStopForeground = getClass().getMethod("stopForeground",
                    mStopForegroundSignature);
        } catch (NoSuchMethodException e) {
            // Running on an older platform.
            mStartForeground = mStopForeground = null;
        }
    }

    @Override
    public void onDestroy() {
        // Make sure our notification is gone.
        stopForegroundCompat(R.string.foreground_service_started);
    }
// END_INCLUDE(foreground_compatibility)

// BEGIN_INCLUDE(start_compatibility)
    // This is the old onStart method that will be called on the pre-2.0
    // platform.  On 2.0 or later we override onStartCommand() so this
    // method will not be called.
    @Override
    public void onStart(Intent intent, int startId) {
        handleCommand(intent);
    }

    @Override
    public int onStartCommand(Intent intent, int flags, int startId) {
        handleCommand(intent);
        // We want this service to continue running until it is explicitly
        // stopped, so return sticky.
        return START_STICKY;
    }
// END_INCLUDE(start_compatibility)

    void handleCommand(Intent intent) {
        if (ACTION_FOREGROUND.equals(intent.getAction())) {
            // In this sample, we'll use the same text for the ticker and the expanded notification
            CharSequence text = getText(R.string.foreground_service_started);

            // Set the icon, scrolling text and timestamp
            Notification notification = new Notification(R.drawable.stat_sample, text,
                    System.currentTimeMillis());

            // The PendingIntent to launch our activity if the user selects this notification
            PendingIntent contentIntent = PendingIntent.getActivity(this, 0,
                    new Intent(this, Controller.class), 0);

            // Set the info for the views that show in the notification panel.
            notification.setLatestEventInfo(this, getText(R.string.local_service_label),
                           text, contentIntent);
            
            startForegroundCompat(R.string.foreground_service_started, notification);
            
        } else if (ACTION_BACKGROUND.equals(intent.getAction())) {
            stopForegroundCompat(R.string.foreground_service_started);
        }
    }
    
    @Override
    public IBinder onBind(Intent intent) {
        return null;
    }
    
    // ----------------------------------------------------------------------

    /**
     * <p>Example of explicitly starting and stopping the {@link ForegroundService}.
     * 
     * <p>Note that this is implemented as an inner class only keep the sample
     * all together; typically this code would appear in some separate class.
     */
    public static class Controller extends Activity {
        @Override
        protected void onCreate(Bundle savedInstanceState) {
            super.onCreate(savedInstanceState);

            setContentView(R.layout.foreground_service_controller);

            // Watch for button clicks.
            Button button = (Button)findViewById(R.id.start_foreground);
            button.setOnClickListener(mForegroundListener);
            button = (Button)findViewById(R.id.start_background);
            button.setOnClickListener(mBackgroundListener);
            button = (Button)findViewById(R.id.stop);
            button.setOnClickListener(mStopListener);
        }

        private OnClickListener mForegroundListener = new OnClickListener() {
            public void onClick(View v) {
                Intent intent = new Intent(ForegroundService.ACTION_FOREGROUND);
                intent.setClass(Controller.this, ForegroundService.class);
                startService(intent);
            }
        };

        private OnClickListener mBackgroundListener = new OnClickListener() {
            public void onClick(View v) {
                Intent intent = new Intent(ForegroundService.ACTION_BACKGROUND);
                intent.setClass(Controller.this, ForegroundService.class);
                startService(intent);
            }
        };

        private OnClickListener mStopListener = new OnClickListener() {
            public void onClick(View v) {
                stopService(new Intent(Controller.this,
                        ForegroundService.class));
            }
        };
    }
}<|MERGE_RESOLUTION|>--- conflicted
+++ resolved
@@ -48,12 +48,8 @@
     static final String ACTION_FOREGROUND = "com.example.android.apis.FOREGROUND";
     static final String ACTION_BACKGROUND = "com.example.android.apis.BACKGROUND";
     
-<<<<<<< HEAD
  // BEGIN_INCLUDE(foreground_compatibility)
-    private static final Class[] mStartForegroundSignature = new Class[] {
-=======
     private static final Class<?>[] mStartForegroundSignature = new Class[] {
->>>>>>> f33fca8f
         int.class, Notification.class};
     private static final Class<?>[] mStopForegroundSignature = new Class[] {
         boolean.class};
