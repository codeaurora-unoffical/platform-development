--- conflicted
+++ resolved
@@ -132,8 +132,4 @@
         self.assertIn(libEGL_dep, vndk_sets.ll_ndk_private)
         self.assertIn(libEGL_chipset, vndk_sets.sp_hal)
 
-<<<<<<< HEAD
-        self.assertNotIn(libEGL_chipset, vndk_sets.ll_ndk_indirect)
-=======
-        self.assertNotIn(libEGL_chipset, vndk_sets.ll_ndk_private)
->>>>>>> bebd7bae
+        self.assertNotIn(libEGL_chipset, vndk_sets.ll_ndk_private)