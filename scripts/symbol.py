--- conflicted
+++ resolved
@@ -52,36 +52,6 @@
     toolchain = FindToolchain()
   return glob.glob(os.path.join(toolchain, "*-" + tool))[0]
 
-<<<<<<< HEAD
-  Returns:
-    A pair of strings containing toolchain label and target prefix.
-  """
-  global TOOLCHAIN_INFO
-  if TOOLCHAIN_INFO is not None:
-    return TOOLCHAIN_INFO
-
-  # TODO: TARGET_GCC_VERSION is the version for the primary architecture.
-  gcc_version = os.environ["TARGET_GCC_VERSION"]
-
-  ## Known toolchains, newer ones in the front.
-  if ARCH == "arm":
-    known_toolchains = [
-      ("arm-linux-androideabi-" + gcc_version, "arm", "arm-linux-androideabi"),
-    ]
-  elif ARCH == "arm64":
-    known_toolchains = [
-      ("aarch64-linux-android-" + gcc_version, "aarch64", "aarch64-linux-android")
-    ]
-  elif ARCH =="x86" or ARCH == "x86_64":
-    known_toolchains = [
-      ("i686-android-linux" + gcc_version, "x86", "i686-android-linux")
-    ]
-  elif ARCH == "mips":
-    gcc_version = os.environ["TARGET_GCC_VERSION"]
-    known_toolchains = [
-      ("mipsel-linux-android-" + gcc_version, "mips", "mipsel-linux-android")
-    ]
-=======
 def FindToolchain():
   """Returns the toolchain matching ARCH. Assumes that you're lunched
   such that the necessary toolchain is either your primary or secondary.
@@ -104,7 +74,6 @@
     toolchain = tc1
   elif (gcc_arch + "/" + gcc_arch + "-") in tc2:
     toolchain = tc2
->>>>>>> bb8886eb
   else:
     raise Exception("Could not find tool chain for %s" % (gcc_arch))
 
