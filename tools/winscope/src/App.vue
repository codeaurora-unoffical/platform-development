<!-- Copyright (C) 2017 The Android Open Source Project

     Licensed under the Apache License, Version 2.0 (the "License");
     you may not use this file except in compliance with the License.
     You may obtain a copy of the License at

          http://www.apache.org/licenses/LICENSE-2.0

     Unless required by applicable law or agreed to in writing, software
     distributed under the License is distributed on an "AS IS" BASIS,
     WITHOUT WARRANTIES OR CONDITIONS OF ANY KIND, either express or implied.
     See the License for the specific language governing permissions and
     limitations under the License.
-->
<template>
  <div id="app">
    <md-whiteframe md-tag="md-toolbar">
      <h1 class="md-title" style="flex: 1">{{title}}</h1>
<<<<<<< HEAD

      <div>
          <md-checkbox v-model="store.displayDefaults">Show default properties
            <md-tooltip md-direction="bottom">
              If checked, shows the value of all properties.
              Otherwise, hides all properties whose value is the default for its data type.
            </md-tooltip>
          </md-checkbox>
      </div>

      <input type="file" @change="onLoadFile" id="upload-file" v-show="false"/>
      <label class="md-button md-accent md-raised md-theme-default" for="upload-file">Open File</label>

      <div>
        <md-select v-model="fileType" id="file-type" placeholder="File type">
          <md-option value="auto">Detect type</md-option>
          <md-option :value="k" v-for="(v,k) in FILE_TYPES">{{v.name}}</md-option>
        </md-select>
      </div>

=======
      <a class="md-button md-accent md-raised md-theme-default" @click="clear()" v-if="dataLoaded">Clear</a>
>>>>>>> bebd7bae
    </md-whiteframe>
    <div class="main-content">
      <md-layout v-if="!dataLoaded" class="m-2">
        <dataadb ref="adb" :store="store" @dataReady="onDataReady" @statusChange="setStatus" />
        <datainput ref="input" :store="store" @dataReady="onDataReady" @statusChange="setStatus" />
      </md-layout>
      <md-card v-if="dataLoaded">
        <md-whiteframe md-tag="md-toolbar" md-elevation="0" class="card-toolbar md-transparent md-dense">
          <h2 class="md-title">Timeline</h2>
        </md-whiteframe>
        <md-list>
          <md-list-item v-for="(file, idx) in files" :key="file.filename">
            <md-icon>{{file.type.icon}}</md-icon>
            <timeline :items="file.timeline" :selected-index="file.selectedIndex" :scale="scale" @item-selected="onTimelineItemSelected($event, idx)" class="timeline" />
          </md-list-item>
        </md-list>
      </md-card>
      <dataview v-for="file in files" :key="file.filename" :ref="file.filename" :store="store" :file="file" @focus="onDataViewFocus(file.filename)" />
    </div>
  </div>
</template>
<script>
import TreeView from './TreeView.vue'
import Timeline from './Timeline.vue'
import Rects from './Rects.vue'
import DataView from './DataView.vue'
import DataInput from './DataInput.vue'
import LocalStore from './localstore.js'
<<<<<<< HEAD

import {transform_json} from './transform.js'
import {transform_layers, transform_layers_trace} from './transform_sf.js'
import {transform_window_service, transform_window_trace} from './transform_wm.js'
import {fill_transform_data, format_transform_type, is_simple_transform} from './matrix_utils.js'


var protoDefs = protobuf.Root.fromJSON(jsonProtoDefs)
    .addJSON(jsonProtoDefsSF.nested);

var TraceMessage = protoDefs.lookupType(
  "com.android.server.wm.WindowManagerTraceFileProto");
var ServiceMessage = protoDefs.lookupType(
  "com.android.server.wm.WindowManagerServiceDumpProto");
var LayersMessage = protoDefs.lookupType("android.surfaceflinger.LayersProto");
var LayersTraceMessage = protoDefs.lookupType("android.surfaceflinger.LayersTraceFileProto");

function formatProto(obj) {
  if (!obj || !obj.$type) {
    return;
  }
  if (obj.$type.fullName === '.android.surfaceflinger.RectProto' ||
      obj.$type.fullName === '.android.graphics.RectProto') {
    return `(${obj.left}, ${obj.top})  -  (${obj.right}, ${obj.bottom})`;
  } else if (obj.$type.fullName === '.android.surfaceflinger.FloatRectProto') {
    return `(${obj.left.toFixed(3)}, ${obj.top.toFixed(3)})  -  (${obj.right.toFixed(3)}, ${obj.bottom.toFixed(3)})`;
  }
  else if (obj.$type.fullName === '.android.surfaceflinger.PositionProto') {
    return `(${obj.x.toFixed(3)}, ${obj.y.toFixed(3)})`;
  } else if (obj.$type.fullName === '.android.surfaceflinger.SizeProto') {
    return `${obj.w} x ${obj.h}`;
  } else if (obj.$type.fullName === '.android.surfaceflinger.ColorProto') {
    return `r:${obj.r} g:${obj.g} \n b:${obj.b} a:${obj.a}`;
  } else if (obj.$type.fullName === '.android.surfaceflinger.TransformProto') {
    var transform_type = format_transform_type(obj);
    if (is_simple_transform(obj)) {
      return `${transform_type}`;
    }
    return `${transform_type}  dsdx:${obj.dsdx.toFixed(3)}   dtdx:${obj.dtdx.toFixed(3)}   dsdy:${obj.dsdy.toFixed(3)}   dtdy:${obj.dtdy.toFixed(3)}`;
=======
import DataAdb from './DataAdb.vue'

const APP_NAME = "Winscope"

// Find the index of the last element matching the predicate in a sorted array
function findLastMatchingSorted(array, predicate) {
  var a = 0;
  var b = array.length - 1;
  while (b - a > 1) {
    var m = Math.floor((a + b) / 2);
    if (predicate(array, m)) {
      a = m;
    } else {
      b = m - 1;
    }
>>>>>>> bebd7bae
  }
  return predicate(array, b) ? b : a;
}

export default {
  name: 'app',
  data() {
    return {
      files: [],
      title: APP_NAME,
      currentTimestamp: 0,
      activeDataView: null,
      store: LocalStore('app', {
        flattened: false,
        onlyVisible: false,
<<<<<<< HEAD
        displayDefaults: true
=======
        displayDefaults: true,
>>>>>>> bebd7bae
      }),
    }
  },
  created() {
    window.addEventListener('keydown', this.onKeyDown);
    document.title = this.title;
  },
  methods: {
    clear() {
      this.files = [];
      this.activeDataView = null;
    },
    onTimelineItemSelected(index, timelineIndex) {
      this.files[timelineIndex].selectedIndex = index;
      var t = parseInt(this.files[timelineIndex].timeline[index]);
      for (var i = 0; i < this.files.length; i++) {
        if (i != timelineIndex) {
          this.files[i].selectedIndex = findLastMatchingSorted(this.files[i].timeline, function(array, idx) {
            return parseInt(array[idx]) <= t;
          });
        }
<<<<<<< HEAD
        this.title = this.filename + " (loading " + filetype.name + ")";

        // Replace enum values with string representation and
        // add default values to the proto objects. This function also handles
        // a special case with TransformProtos where the matrix may be derived
        // from the transform type.
        function modifyProtoFields(protoObj, displayDefaults) {
          if (!protoObj || protoObj !== Object(protoObj) || !protoObj.$type) {
            return;
          }
          for (var fieldName in protoObj.$type.fields) {
            var fieldProperties = protoObj.$type.fields[fieldName];
            var field = protoObj[fieldName];

            if (Array.isArray(field)) {
              field.forEach((item, _) => {
                modifyProtoFields(item, displayDefaults);
              })
              continue;
            }

            if (displayDefaults && !(field)) {
              protoObj[fieldName] = fieldProperties.defaultValue;
            }

            if (fieldProperties.type === 'TransformProto'){
              fill_transform_data(protoObj[fieldName]);
              continue;
            }

            if (fieldProperties.resolvedType && fieldProperties.resolvedType.valuesById) {
              protoObj[fieldName] = fieldProperties.resolvedType.valuesById[protoObj[fieldProperties.name]];
              continue;
            }

            modifyProtoFields(protoObj[fieldName], displayDefaults);
          }
        }

        try {
          var decoded = filetype.protoType.decode(buffer);
          modifyProtoFields(decoded, this.store.displayDefaults);
          var transformed = filetype.transform(decoded);
        } catch (ex) {
          this.title = this.filename + " (loading " + filetype.name + "):" + ex;
          return;
        } finally {
          event.target.value = '';
        }

        if (filetype.timeline) {
          this.timeline = transformed.children;
        } else {
          this.timeline = [transformed];
        }

        this.title = this.filename + " (" + filetype.name + ")";

        this.lastSelectedStableId = null;
        this.onTimelineItemSelected(this.timeline[0], 0);
=======
>>>>>>> bebd7bae
      }
      this.currentTimestamp = t;
    },
    advanceTimeline(direction) {
      var closestTimeline = -1;
      var timeDiff = Infinity;
      for (var idx = 0; idx < this.files.length; idx++) {
        var file = this.files[idx];
        var cur = file.selectedIndex;
        if (cur + direction < 0 || cur + direction >= this.files[idx].timeline.length) {
          continue;
        }
        var d = Math.abs(parseInt(file.timeline[cur + direction]) - this.currentTimestamp);
        if (timeDiff > d) {
          timeDiff = d;
          closestTimeline = idx;
        }
      }
      if (closestTimeline >= 0) {
        this.files[closestTimeline].selectedIndex += direction;
        this.currentTimestamp = parseInt(this.files[closestTimeline].timeline[this.files[closestTimeline].selectedIndex]);
      }
    },
    onDataViewFocus(view) {
      this.activeDataView = view;
    },
    onKeyDown(event) {
      event = event || window.event;
      if (event.keyCode == 37 /* left */ ) {
        this.advanceTimeline(-1);
      } else if (event.keyCode == 39 /* right */ ) {
        this.advanceTimeline(1);
      } else if (event.keyCode == 38 /* up */ ) {
        this.$refs[this.activeView][0].arrowUp();
      } else if (event.keyCode == 40 /* down */ ) {
        this.$refs[this.activeView][0].arrowDown();
      } else {
        return false;
      }
      event.preventDefault();
      return true;
    },
    onDataReady(files) {
      this.files = files;
    },
    setStatus(status) {
      if (status) {
        this.title = status;
      } else {
        this.title = APP_NAME;
      }
    }
  },
  computed: {
    prettyDump: function() { return JSON.stringify(this.dump, null, 2); },
    dataLoaded: function() { return this.files.length > 0 },
    scale() {
      var mx = Math.max(...(this.files.map(f => Math.max(...f.timeline))));
      var mi = Math.min(...(this.files.map(f => Math.min(...f.timeline))));
      return [mi, mx];
    },
    activeView: function() {
      if (!this.activeDataView && this.files.length > 0) {
        this.activeDataView = this.files[0].filename;
      }
      return this.activeDataView;
    }
  },
  watch: {
    title() {
      document.title = this.title;
    }
  },
  components: {
    'timeline': Timeline,
    'dataview': DataView,
    'datainput': DataInput,
    'dataadb': DataAdb,
  },
}

</script>
<style>
.main-content>* {
  margin: 1em;
}

.card-toolbar {
  border-bottom: 1px solid rgba(0, 0, 0, .12);
}

.timeline {
  margin: 16px;
}

.container {
  display: flex;
  flex-wrap: wrap;
}

.md-layout > .md-card {
  margin: 0.5em;
}

.md-button {
  margin-top: 1em
}

h1,
h2 {
  font-weight: normal;
}

ul {
  list-style-type: none;
  padding: 0;
}

li {
  display: inline-block;
  margin: 0 10px;
}

a {
  color: #42b983;
}

</style><|MERGE_RESOLUTION|>--- conflicted
+++ resolved
@@ -16,30 +16,7 @@
   <div id="app">
     <md-whiteframe md-tag="md-toolbar">
       <h1 class="md-title" style="flex: 1">{{title}}</h1>
-<<<<<<< HEAD
-
-      <div>
-          <md-checkbox v-model="store.displayDefaults">Show default properties
-            <md-tooltip md-direction="bottom">
-              If checked, shows the value of all properties.
-              Otherwise, hides all properties whose value is the default for its data type.
-            </md-tooltip>
-          </md-checkbox>
-      </div>
-
-      <input type="file" @change="onLoadFile" id="upload-file" v-show="false"/>
-      <label class="md-button md-accent md-raised md-theme-default" for="upload-file">Open File</label>
-
-      <div>
-        <md-select v-model="fileType" id="file-type" placeholder="File type">
-          <md-option value="auto">Detect type</md-option>
-          <md-option :value="k" v-for="(v,k) in FILE_TYPES">{{v.name}}</md-option>
-        </md-select>
-      </div>
-
-=======
       <a class="md-button md-accent md-raised md-theme-default" @click="clear()" v-if="dataLoaded">Clear</a>
->>>>>>> bebd7bae
     </md-whiteframe>
     <div class="main-content">
       <md-layout v-if="!dataLoaded" class="m-2">
@@ -68,47 +45,6 @@
 import DataView from './DataView.vue'
 import DataInput from './DataInput.vue'
 import LocalStore from './localstore.js'
-<<<<<<< HEAD
-
-import {transform_json} from './transform.js'
-import {transform_layers, transform_layers_trace} from './transform_sf.js'
-import {transform_window_service, transform_window_trace} from './transform_wm.js'
-import {fill_transform_data, format_transform_type, is_simple_transform} from './matrix_utils.js'
-
-
-var protoDefs = protobuf.Root.fromJSON(jsonProtoDefs)
-    .addJSON(jsonProtoDefsSF.nested);
-
-var TraceMessage = protoDefs.lookupType(
-  "com.android.server.wm.WindowManagerTraceFileProto");
-var ServiceMessage = protoDefs.lookupType(
-  "com.android.server.wm.WindowManagerServiceDumpProto");
-var LayersMessage = protoDefs.lookupType("android.surfaceflinger.LayersProto");
-var LayersTraceMessage = protoDefs.lookupType("android.surfaceflinger.LayersTraceFileProto");
-
-function formatProto(obj) {
-  if (!obj || !obj.$type) {
-    return;
-  }
-  if (obj.$type.fullName === '.android.surfaceflinger.RectProto' ||
-      obj.$type.fullName === '.android.graphics.RectProto') {
-    return `(${obj.left}, ${obj.top})  -  (${obj.right}, ${obj.bottom})`;
-  } else if (obj.$type.fullName === '.android.surfaceflinger.FloatRectProto') {
-    return `(${obj.left.toFixed(3)}, ${obj.top.toFixed(3)})  -  (${obj.right.toFixed(3)}, ${obj.bottom.toFixed(3)})`;
-  }
-  else if (obj.$type.fullName === '.android.surfaceflinger.PositionProto') {
-    return `(${obj.x.toFixed(3)}, ${obj.y.toFixed(3)})`;
-  } else if (obj.$type.fullName === '.android.surfaceflinger.SizeProto') {
-    return `${obj.w} x ${obj.h}`;
-  } else if (obj.$type.fullName === '.android.surfaceflinger.ColorProto') {
-    return `r:${obj.r} g:${obj.g} \n b:${obj.b} a:${obj.a}`;
-  } else if (obj.$type.fullName === '.android.surfaceflinger.TransformProto') {
-    var transform_type = format_transform_type(obj);
-    if (is_simple_transform(obj)) {
-      return `${transform_type}`;
-    }
-    return `${transform_type}  dsdx:${obj.dsdx.toFixed(3)}   dtdx:${obj.dtdx.toFixed(3)}   dsdy:${obj.dsdy.toFixed(3)}   dtdy:${obj.dtdy.toFixed(3)}`;
-=======
 import DataAdb from './DataAdb.vue'
 
 const APP_NAME = "Winscope"
@@ -124,7 +60,6 @@
     } else {
       b = m - 1;
     }
->>>>>>> bebd7bae
   }
   return predicate(array, b) ? b : a;
 }
@@ -140,11 +75,7 @@
       store: LocalStore('app', {
         flattened: false,
         onlyVisible: false,
-<<<<<<< HEAD
-        displayDefaults: true
-=======
         displayDefaults: true,
->>>>>>> bebd7bae
       }),
     }
   },
@@ -166,69 +97,6 @@
             return parseInt(array[idx]) <= t;
           });
         }
-<<<<<<< HEAD
-        this.title = this.filename + " (loading " + filetype.name + ")";
-
-        // Replace enum values with string representation and
-        // add default values to the proto objects. This function also handles
-        // a special case with TransformProtos where the matrix may be derived
-        // from the transform type.
-        function modifyProtoFields(protoObj, displayDefaults) {
-          if (!protoObj || protoObj !== Object(protoObj) || !protoObj.$type) {
-            return;
-          }
-          for (var fieldName in protoObj.$type.fields) {
-            var fieldProperties = protoObj.$type.fields[fieldName];
-            var field = protoObj[fieldName];
-
-            if (Array.isArray(field)) {
-              field.forEach((item, _) => {
-                modifyProtoFields(item, displayDefaults);
-              })
-              continue;
-            }
-
-            if (displayDefaults && !(field)) {
-              protoObj[fieldName] = fieldProperties.defaultValue;
-            }
-
-            if (fieldProperties.type === 'TransformProto'){
-              fill_transform_data(protoObj[fieldName]);
-              continue;
-            }
-
-            if (fieldProperties.resolvedType && fieldProperties.resolvedType.valuesById) {
-              protoObj[fieldName] = fieldProperties.resolvedType.valuesById[protoObj[fieldProperties.name]];
-              continue;
-            }
-
-            modifyProtoFields(protoObj[fieldName], displayDefaults);
-          }
-        }
-
-        try {
-          var decoded = filetype.protoType.decode(buffer);
-          modifyProtoFields(decoded, this.store.displayDefaults);
-          var transformed = filetype.transform(decoded);
-        } catch (ex) {
-          this.title = this.filename + " (loading " + filetype.name + "):" + ex;
-          return;
-        } finally {
-          event.target.value = '';
-        }
-
-        if (filetype.timeline) {
-          this.timeline = transformed.children;
-        } else {
-          this.timeline = [transformed];
-        }
-
-        this.title = this.filename + " (" + filetype.name + ")";
-
-        this.lastSelectedStableId = null;
-        this.onTimelineItemSelected(this.timeline[0], 0);
-=======
->>>>>>> bebd7bae
       }
       this.currentTimestamp = t;
     },
