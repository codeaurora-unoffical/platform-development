# ===== SDK source.property files =====

# Add all files to be generated from the source.prop templates to the SDK pre-requisites
ALL_SDK_FILES += $(patsubst \
                   $(TOPDIR)development/sdk/%_source.prop_template, \
                   $(HOST_OUT)/development/sdk/%_source.properties, \
                   $(wildcard $(TOPDIR)development/sdk/*_source.prop_template)) \
                 $(patsubst \
                   $(TOPDIR)development/samples/%_source.prop_template, \
                   $(HOST_OUT)/development/samples/%_source.properties, \
                   $(wildcard $(TOPDIR)development/samples/*_source.prop_template))

# Rule to convert a source.prop template into the desired source.property
# Rewritten variables:
# - ${PLATFORM_VERSION}          e.g. "1.0"
# - ${PLATFORM_SDK_VERSION}      e.g. "3", aka the API level
# - ${PLATFORM_VERSION_CODENAME} e.g. "REL" (transformed into "") or "Cupcake"
$(HOST_OUT)/development/sdk/%_source.properties : $(TOPDIR)development/sdk/%_source.prop_template
	@echo Generate $@
	$(hide) mkdir -p $(dir $@)
	$(hide) sed -e 's/$${PLATFORM_VERSION}/$(PLATFORM_VERSION)/' \
		 -e 's/$${PLATFORM_SDK_VERSION}/$(PLATFORM_SDK_VERSION)/' \
		 -e 's/$${PLATFORM_VERSION_CODENAME}/$(subst REL,,$(PLATFORM_VERSION_CODENAME))/' \
<<<<<<< HEAD
		 $< > $@ && sed --in-place -e '/^AndroidVersion.CodeName=\s*$$/d' $@
=======
		 $< > $@ && sed -i -e '/^AndroidVersion.CodeName=\s*$$/d' $@
>>>>>>> cf390116

$(HOST_OUT)/development/samples/%_source.properties : $(TOPDIR)development/samples/%_source.prop_template
	@echo Generate $@
	$(hide) mkdir -p $(dir $@)
	$(hide) sed -e 's/$${PLATFORM_VERSION}/$(PLATFORM_VERSION)/' \
		 -e 's/$${PLATFORM_SDK_VERSION}/$(PLATFORM_SDK_VERSION)/' \
		 -e 's/$${PLATFORM_VERSION_CODENAME}/$(subst REL,,$(PLATFORM_VERSION_CODENAME))/' \
<<<<<<< HEAD
		 $< > $@ && sed --in-place -e '/^AndroidVersion.CodeName=\s*$$/d' $@
=======
		 $< > $@ && sed -i -e '/^AndroidVersion.CodeName=\s*$$/d' $@
>>>>>>> cf390116


# ===== Android Support/Compatibility Library =====

LOCAL_PATH := $(call my-dir)

# The source files for this library are _all_ generated, something we don't do
# anywhere else, and the rules don't support.  Aditionally, the depenencies on
# these files don't really matter, because they are all generated as part of
# building the docs.  So for the dependency, we just use the
# api-stubs-timestamp file, which is the $@ of the droiddoc rule.
# We also need to depend on framework-res.apk, in order to pull the
# resource files out of there for aapt.
#
# Normally the package rule runs aapt, which includes the resource,
# but we're not running that in our package rule so just copy in the
# resource files here.
intermediates := $(TARGET_OUT_COMMON_INTERMEDIATES)/JAVA_LIBRARIES/android_stubs_current_intermediates
full_target := $(intermediates)/classes.jar
src_dir := $(intermediates)/src
classes_dir := $(intermediates)/classes
framework_res_package := $(call intermediates-dir-for,APPS,framework-res,,COMMON)/package-export.apk

$(full_target): PRIVATE_SRC_DIR := $(src_dir)
$(full_target): PRIVATE_INTERMEDIATES_DIR := $(intermediates)
$(full_target): PRIVATE_CLASS_INTERMEDIATES_DIR := $(classes_dir)
$(full_target): PRIVATE_FRAMEWORK_RES_PACKAGE := $(framework_res_package)

$(full_target): $(OUT_DOCS)/api-stubs-timestamp $(framework_res_package)
	@echo Compiling SDK Stubs: $@
	$(hide) rm -rf $(PRIVATE_CLASS_INTERMEDIATES_DIR)
	$(hide) mkdir -p $(PRIVATE_CLASS_INTERMEDIATES_DIR)
	$(hide) find $(PRIVATE_SRC_DIR) -name "*.java" > \
        $(PRIVATE_INTERMEDIATES_DIR)/java-source-list
	$(hide) $(TARGET_JAVAC) -encoding ascii -bootclasspath "" \
			-g $(xlint_unchecked) \
			-extdirs "" -d $(PRIVATE_CLASS_INTERMEDIATES_DIR) \
			\@$(PRIVATE_INTERMEDIATES_DIR)/java-source-list \
		|| ( rm -rf $(PRIVATE_CLASS_INTERMEDIATES_DIR) ; exit 41 )
	$(hide) if [ ! -f $(PRIVATE_FRAMEWORK_RES_PACKAGE) ]; then \
		echo Missing file $(PRIVATE_FRAMEWORK_RES_PACKAGE); \
		rm -rf $(PRIVATE_CLASS_INTERMEDIATES_DIR); \
		exit 1; \
	fi;
	$(hide) unzip -qo $(PRIVATE_FRAMEWORK_RES_PACKAGE) -d $(PRIVATE_CLASS_INTERMEDIATES_DIR)
	$(hide) (cd $(PRIVATE_CLASS_INTERMEDIATES_DIR) && rm -rf classes.dex META-INF)
	$(hide) mkdir -p $(dir $@)
	$(hide) jar -cf $@ -C $(PRIVATE_CLASS_INTERMEDIATES_DIR) .
	$(hide) jar -u0f $@ -C $(PRIVATE_CLASS_INTERMEDIATES_DIR) resources.arsc

.PHONY: android_stubs
android_stubs: $(full_target)

# The real rules create a javalib.jar that contains a classes.dex file.  This
# code is never going to be run anywhere, so just make a copy of the file.
# The package installation stuff doesn't know about this file, so nobody will
# ever be able to write a rule that installs it to a device.
$(dir $(full_target))javalib.jar: $(full_target)
	$(hide)$(ACP) $< $@


android_jar_intermediates := $(TARGET_OUT_COMMON_INTERMEDIATES)/PACKAGING/android_jar_intermediates
android_jar_full_target := $(android_jar_intermediates)/android.jar

$(android_jar_full_target): $(full_target)
	@echo Package SDK Stubs: $@
	$(hide)mkdir -p $(dir $@)
	$(hide)$(ACP) $< $@

ALL_SDK_FILES += $(android_jar_full_target)


# $(1): the Java library name
define _package_sdk_library
$(eval _psm_build_module := $(TARGET_OUT_COMMON_INTERMEDIATES)/JAVA_LIBRARIES/$(1)_intermediates/javalib.jar)
$(eval _psm_packaging_target := $(TARGET_OUT_COMMON_INTERMEDIATES)/PACKAGING/$(1)_intermediates/$(1).jar)
$(_psm_packaging_target) : $(_psm_build_module) | $(ACP)
	@echo "Package $(1).jar: $$@"
	$(hide) mkdir -p $$(dir $$@)
	$(hide) $(ACP) $$< $$@

ALL_SDK_FILES += $(_psm_packaging_target)
$(eval _psm_build_module :=)
$(eval _psm_packaging_target :=)
endef

ANDROID_SUPPORT_LIBRARIES := android-support-v4 android-support-v7-gridlayout android-support-v13

$(foreach lib, $(ANDROID_SUPPORT_LIBRARIES), $(eval $(call _package_sdk_library,$(lib))))<|MERGE_RESOLUTION|>--- conflicted
+++ resolved
@@ -21,11 +21,7 @@
 	$(hide) sed -e 's/$${PLATFORM_VERSION}/$(PLATFORM_VERSION)/' \
 		 -e 's/$${PLATFORM_SDK_VERSION}/$(PLATFORM_SDK_VERSION)/' \
 		 -e 's/$${PLATFORM_VERSION_CODENAME}/$(subst REL,,$(PLATFORM_VERSION_CODENAME))/' \
-<<<<<<< HEAD
-		 $< > $@ && sed --in-place -e '/^AndroidVersion.CodeName=\s*$$/d' $@
-=======
 		 $< > $@ && sed -i -e '/^AndroidVersion.CodeName=\s*$$/d' $@
->>>>>>> cf390116
 
 $(HOST_OUT)/development/samples/%_source.properties : $(TOPDIR)development/samples/%_source.prop_template
 	@echo Generate $@
@@ -33,11 +29,7 @@
 	$(hide) sed -e 's/$${PLATFORM_VERSION}/$(PLATFORM_VERSION)/' \
 		 -e 's/$${PLATFORM_SDK_VERSION}/$(PLATFORM_SDK_VERSION)/' \
 		 -e 's/$${PLATFORM_VERSION_CODENAME}/$(subst REL,,$(PLATFORM_VERSION_CODENAME))/' \
-<<<<<<< HEAD
-		 $< > $@ && sed --in-place -e '/^AndroidVersion.CodeName=\s*$$/d' $@
-=======
 		 $< > $@ && sed -i -e '/^AndroidVersion.CodeName=\s*$$/d' $@
->>>>>>> cf390116
 
 
 # ===== Android Support/Compatibility Library =====
